--- conflicted
+++ resolved
@@ -124,14 +124,10 @@
     dependencies:
       '@hono/zod-validator':
         specifier: ^0.7.4
-<<<<<<< HEAD
-        version: 0.7.4(hono@4.10.1)(zod@4.1.12)
+        version: 0.7.4(hono@4.10.2)(zod@4.1.12)
       yaml:
         specifier: ^2.8.1
         version: 2.8.1
-=======
-        version: 0.7.4(hono@4.10.2)(zod@4.1.12)
->>>>>>> 4fc8b6c3
       zod:
         specifier: ^4.0.0
         version: 4.1.12
